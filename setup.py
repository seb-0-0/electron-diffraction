--- conflicted
+++ resolved
@@ -5,11 +5,7 @@
 
 setuptools.setup(
     name="ccp4ED",
-<<<<<<< HEAD
-    version="1.1.0dev",
-=======
     version="1.1.0",
->>>>>>> d8116ff8
     author="Tarik Ronan Drevon",
     author_email="tarik.drevon@stfc.ac.uk",
     description="Electron diffraction utilities",
